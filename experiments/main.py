--- conflicted
+++ resolved
@@ -411,21 +411,17 @@
             )
             baseline_time = time.time()
             signals = []
-            for i, model in enumerate(model_list):
-                model_init = lambda: PytorchModelTensor(
+            for model in model_list:
+                model_pm = PytorchModelTensor(
                     model_obj=model,
                     loss_fn=nn.CrossEntropyLoss(),
                     device=configs["audit"]["device"],
-<<<<<<< HEAD
-                    batch_size=int(configs["audit"]["audit_batch_size"]),
-=======
                     batch_size=configs["audit"]["audit_batch_size"],
->>>>>>> 6bf5f891
                 )
                 signals.append(
                     get_signal_on_argumented_data(
                         model_pm,
-                        data, # but we query a smaller dataset..
+                        data,
                         targets,
                         method=configs["audit"]["argumentation"],
                     )
@@ -437,24 +433,19 @@
         else:
             baseline_time = time.time()
             signals = []
-            number_of_models_lira = configs["train"]["num_in_models"] + configs["train"]["num_out_models"] + configs["train"]["num_target_model"]
-            for idx in range(number_of_models_lira): # we consider that we train lira online setting first.
-                print("load the model and compute signals for model %d" % idx)
+            for idx in range(model_metadata_list["current_idx"]):
+                print("Load the model and compute signals for model %d" % idx)
                 model_pm = PytorchModelTensor(
                     model_obj=load_existing_models(
                         model_metadata_list,
                         [idx],
                         configs["train"]["model_name"],
                         dataset,
-<<<<<<< HEAD
-                        device=configs["audit"]["device"]
-=======
                         configs["data"]["dataset"],
->>>>>>> 6bf5f891
                     )[0],
                     loss_fn=nn.CrossEntropyLoss(),
                     device=configs["audit"]["device"],
-                    batch_size=int(configs["audit"]["audit_batch_size"]),
+                    batch_size=10000,
                 )
                 signals.append(
                     get_signal_on_argumented_data(
@@ -522,12 +513,10 @@
             answers.extend(ans)
             acc = np.max(1 - (fpr_list + (1 - tpr_list)) / 2)
             roc_auc = auc(fpr_list, tpr_list)
-            print(roc_auc)
 
         prediction = np.array(prediction)
         answers = np.array(answers, dtype=bool)
         print(prediction.shape, answers.shape, prediction, np.isnan(prediction).sum())
-        # Last step: compute the metrics
         fpr_list, tpr_list, _ = roc_curve(answers.ravel(), -prediction.ravel())
         acc = np.max(1 - (fpr_list + (1 - tpr_list)) / 2)
         roc_auc = auc(fpr_list, tpr_list)
